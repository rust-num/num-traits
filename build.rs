extern crate autocfg;

use std::env;

fn main() {
    let ac = autocfg::new();

    // If the "i128" feature is explicity requested, don't bother probing for it.
    // It will still cause a build error if that was set improperly.
    if env::var_os("CARGO_FEATURE_I128").is_some() || ac.probe_type("i128") {
        autocfg::emit("has_i128");
    }

    ac.emit_expression_cfg(
        "unsafe { 1f64.to_int_unchecked::<i32>() }",
        "has_to_int_unchecked",
    );

<<<<<<< HEAD
    ac.emit_expression_cfg("1u32.reverse_bits()", "has_reverse_bits");
=======
    ac.emit_expression_cfg("1u32.trailing_ones()", "has_leading_trailing_ones");
>>>>>>> ee28ebb3

    autocfg::rerun_path("build.rs");
}<|MERGE_RESOLUTION|>--- conflicted
+++ resolved
@@ -16,11 +16,8 @@
         "has_to_int_unchecked",
     );
 
-<<<<<<< HEAD
     ac.emit_expression_cfg("1u32.reverse_bits()", "has_reverse_bits");
-=======
     ac.emit_expression_cfg("1u32.trailing_ones()", "has_leading_trailing_ones");
->>>>>>> ee28ebb3
 
     autocfg::rerun_path("build.rs");
 }